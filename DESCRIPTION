--- conflicted
+++ resolved
@@ -1,11 +1,7 @@
 Package: rayrender
 Type: Package
 Title: Build and Raytrace 3D Scenes
-<<<<<<< HEAD
-Version: 0.9.2
-=======
 Version: 0.10.0
->>>>>>> a81c71e3
 Authors@R: c(person("Tyler", "Morgan-Wall", email = "tylermw@gmail.com",
     role = c("aut", "cph", "cre"), comment = c(ORCID = "0000-0002-3131-3814")),
     person("Syoyo", "Fujita", role=c("ctb", "cph")),
