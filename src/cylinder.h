--- conflicted
+++ resolved
@@ -108,11 +108,7 @@
       rec.t = temp;
       rec.p = temppoint;
       temppoint.e[1] = 0;
-<<<<<<< HEAD
       rec.normal = dot(temppoint,dir) > 0 ? -temppoint / radius : temppoint / radius;
-=======
-      rec.normal = -temppoint / radius;
->>>>>>> 0a317b0c
       get_cylinder_uv(rec.p, rec.u, rec.v);
       rec.mat_ptr = mat_ptr;
       return(true);
