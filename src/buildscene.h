--- conflicted
+++ resolved
@@ -63,11 +63,7 @@
                      List& group_angle, List& group_order_rotation, List& group_scale,
                      LogicalVector& tri_normal_bools, LogicalVector& is_tri_color, List& tri_color_vert, 
                      CharacterVector& fileinfo, CharacterVector& filebasedir,
-<<<<<<< HEAD
-                     List& scale_list, NumericVector& sigma, List &glossyinfo, random_gen& rng) {
-  hitable **list = new hitable*[n + 1];
-=======
-                     List& scale_list, NumericVector& sigma,  
+                     List& scale_list, NumericVector& sigma,  List &glossyinfo,
                      IntegerVector& shared_id_mat, LogicalVector& is_shared_mat,
                      std::vector<material* >* shared_materials,
                      random_gen& rng) {
@@ -79,7 +75,6 @@
   NumericVector y = position_list["yvec"];
   NumericVector z = position_list["zvec"];
   
->>>>>>> 0a317b0c
   NumericVector tempvector;
   NumericVector tempchecker;
   NumericVector tempgradient;
@@ -201,43 +196,40 @@
         } else {
           tex = new orennayar(new constant_texture(vec3(tempvector(0),tempvector(1),tempvector(2))), sigma(i)); //marked as small definite loss in valgrind memcheck
         }
-      } else {
+      } else if (type(i) == 5) {
         tex = new diffuse_light(new constant_texture(vec3(tempvector(0),tempvector(1),tempvector(2))*lightintensity(i)) );
-      }
-<<<<<<< HEAD
-    } else if (type(i) == 5) {
-      MicrofacetDistribution *dist;
-      if(temp_glossy(0) == 1) {
-        dist = new TrowbridgeReitzDistribution(temp_glossy(2), temp_glossy(3), true, true);
-      } else {
-        dist = new BeckmannDistribution(temp_glossy(2), temp_glossy(3), false, true);
-      }
-      if(isimage(i)) {
-        int nx, ny, nn;
-        Float *tex_data = stbi_loadf(filelocation(i), &nx, &ny, &nn, 4);
-        tex = new MicrofacetReflection(new image_texture(tex_data,nx,ny,nn), dist, temp_glossy(1));
-      } else if (isnoise(i)) {
-        tex = new MicrofacetReflection(new noise_texture(noise(i),vec3(tempvector(0),tempvector(1),tempvector(2)),
-                                              vec3(tempnoisecolor(0),tempnoisecolor(1),tempnoisecolor(2)),
-                                              noisephase(i), noiseintensity(i)), dist, temp_glossy(1));
-      } else if (ischeckered(i)) {
-        tex = new MicrofacetReflection(new checker_texture(new constant_texture(vec3(tempchecker(0),tempchecker(1),tempchecker(2))),
-                                                new constant_texture(vec3(tempvector(0),tempvector(1),tempvector(2))),tempchecker(3)), 
-                                                dist, temp_glossy(1));
-      } else if (is_tri_color(i)) {
-        tex = new MicrofacetReflection(new triangle_texture(vec3(temp_tri_color(0),temp_tri_color(1),temp_tri_color(2)),
-                                                 vec3(temp_tri_color(3),temp_tri_color(4),temp_tri_color(5)),
-                                                 vec3(temp_tri_color(6),temp_tri_color(7),temp_tri_color(8))), dist, temp_glossy(1) );
-      } else {
-        tex = new MicrofacetReflection(new constant_texture(vec3(tempvector(0),tempvector(1),tempvector(2))), dist, temp_glossy(1));
-      }
-    } else {
-      tex = new diffuse_light(new constant_texture(vec3(tempvector(0),tempvector(1),tempvector(2))*lightintensity(i)) );
-=======
+      } else if (type(i) == 6) {
+        MicrofacetDistribution *dist;
+        if(temp_glossy(0) == 1) {
+          dist = new TrowbridgeReitzDistribution(temp_glossy(2), temp_glossy(3), true, true);
+        } else {
+          dist = new BeckmannDistribution(temp_glossy(2), temp_glossy(3), false, true);
+        }
+        if(isimage(i)) {
+          tex = new MicrofacetReflection(new image_texture(textures[i],nvec[i][0],nvec[i][1],nvec[i][2]), dist, temp_glossy(1));
+        } else if (isnoise(i)) {
+          tex = new MicrofacetReflection(new noise_texture(noise(i),vec3(tempvector(0),tempvector(1),tempvector(2)),
+                                                vec3(tempnoisecolor(0),tempnoisecolor(1),tempnoisecolor(2)),
+                                                noisephase(i), noiseintensity(i)), dist, temp_glossy(1));
+        } else if (ischeckered(i)) {
+          tex = new MicrofacetReflection(new checker_texture(new constant_texture(vec3(tempchecker(0),tempchecker(1),tempchecker(2))),
+                                                  new constant_texture(vec3(tempvector(0),tempvector(1),tempvector(2))),tempchecker(3)), 
+                                                  dist, temp_glossy(1));
+        }  else if (isgradient(i)) {
+          tex = new MicrofacetReflection(new gradient_texture(vec3(tempvector(0),tempvector(1),tempvector(2)),
+                                                   vec3(tempgradient(0),tempgradient(1),tempgradient(2)),
+                                                   gradient_trans(i)), dist, temp_glossy(1));
+        } else if (is_tri_color(i)) {
+          tex = new MicrofacetReflection(new triangle_texture(vec3(temp_tri_color(0),temp_tri_color(1),temp_tri_color(2)),
+                                                   vec3(temp_tri_color(3),temp_tri_color(4),temp_tri_color(5)),
+                                                   vec3(temp_tri_color(6),temp_tri_color(7),temp_tri_color(8))), dist, temp_glossy(1) );
+        } else {
+          tex = new MicrofacetReflection(new constant_texture(vec3(tempvector(0),tempvector(1),tempvector(2))), dist, temp_glossy(1));
+        }
+      }
     }
     if(is_shared_mat(i) && shared_materials->size() <= static_cast<size_t>(shared_id_mat(i)) ) {
       shared_materials->push_back(tex);
->>>>>>> 0a317b0c
     }
     //Generate center vector
     if(shape(i) == 1) {
@@ -644,13 +636,9 @@
     gpivot = vec3(0,0,0); 
     gtrans = vec3(0,0,0); 
   }
-<<<<<<< HEAD
-  if(type(i) == 2 || type(i) == 3) {
-=======
   if(type(i) == 3) {
     prop_len = 8;
   } else if(type(i) != 1 && type(i) != 5) {
->>>>>>> 0a317b0c
     prop_len = 3;
   }
   
