--- conflicted
+++ resolved
@@ -60,13 +60,8 @@
                      List& group_angle, List& group_order_rotation, List& group_scale,
                      LogicalVector& tri_normal_bools, LogicalVector& is_tri_color, List& tri_color_vert, 
                      CharacterVector& fileinfo, CharacterVector& filebasedir,
-<<<<<<< HEAD
                      List& scale_list, NumericVector& sigma, List &glossyinfo, random_gen& rng) {
-  hitable **list = new hitable*[n+1];
-=======
-                     List& scale_list, NumericVector& sigma,  random_gen& rng) {
   hitable **list = new hitable*[n + 1];
->>>>>>> ece697f7
   NumericVector tempvector;
   NumericVector tempchecker;
   NumericVector tempvel;
@@ -170,7 +165,6 @@
       } else {
         tex = new orennayar(new constant_texture(vec3(tempvector(0),tempvector(1),tempvector(2))), sigma(i));
       }
-<<<<<<< HEAD
     } else if (type(i) == 5) {
       MicrofacetDistribution *dist;
       if(temp_glossy(0) == 1) {
@@ -180,10 +174,8 @@
       }
       if(isimage(i)) {
         int nx, ny, nn;
-        unsigned char *tex_data = stbi_load(filelocation(i), &nx, &ny, &nn, 4);
+        Float *tex_data = stbi_loadf(filelocation(i), &nx, &ny, &nn, 4);
         tex = new MicrofacetReflection(new image_texture(tex_data,nx,ny,nn), dist, temp_glossy(1));
-      } else if (islight(i)) {
-        tex = new diffuse_light(new constant_texture(vec3(tempvector(0),tempvector(1),tempvector(2))*lightintensity(i)) );
       } else if (isnoise(i)) {
         tex = new MicrofacetReflection(new noise_texture(noise(i),vec3(tempvector(0),tempvector(1),tempvector(2)),
                                               vec3(tempnoisecolor(0),tempnoisecolor(1),tempnoisecolor(2)),
@@ -199,10 +191,8 @@
       } else {
         tex = new MicrofacetReflection(new constant_texture(vec3(tempvector(0),tempvector(1),tempvector(2))), dist, temp_glossy(1));
       }
-=======
     } else {
       tex = new diffuse_light(new constant_texture(vec3(tempvector(0),tempvector(1),tempvector(2))*lightintensity(i)) );
->>>>>>> ece697f7
     }
     //Generate center vector
     if(shape(i) == 1) {
