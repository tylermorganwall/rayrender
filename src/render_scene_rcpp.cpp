#define STB_IMAGE_IMPLEMENTATION 

#ifdef RAY_FLOAT_AS_DOUBLE
typedef double Float;
#else
typedef float Float;
#endif 

#include "vec3.h"
#include "mathinline.h"
#include "camera.h"
#include "float.h"
#include "buildscene.h"
#include "RProgress.h"
#include "rng.h"
#include "tonemap.h"
#include "infinite_area_light.h"
using namespace Rcpp;
// [[Rcpp::plugins(cpp11)]]
// [[Rcpp::depends(RcppThread)]]
#include "RcppThread.h"

#include <chrono>
#include <thread>

inline vec3 de_nan(const vec3& c) {
  vec3 temp = c;
  if(std::isnan(c[0])) temp.e[0] = 0.0f;
  if(std::isnan(c[1])) temp.e[1] = 0.0f;
  if(std::isnan(c[2])) temp.e[2] = 0.0f;
  return(temp);
}

vec3 color(const ray& r, hitable *world, hitable *hlist, int depth, random_gen& rng, texture* background_texture) {
  hit_record hrec;
  if(world->hit(r, 0.001, FLT_MAX, hrec, rng)) { //generated hit record, world space
    scatter_record srec;
    vec3 emitted = hrec.mat_ptr->emitted(r, hrec, hrec.u, hrec.v, hrec.p);
    float pdf_val;
    if(depth < 50 && hrec.mat_ptr->scatter(r, hrec, srec, rng)) { //generates scatter record, world space
      if(srec.is_specular) { //returns specular ray
        return(srec.attenuation * 
               color(srec.specular_ray, world, 
                     hlist, depth + 1, rng, background_texture));
      }
      hitable_pdf p_imp(hlist, hrec.p); //creates pdf of all objects to be sampled
      mixture_pdf p(&p_imp, srec.pdf_ptr); //creates mixture pdf of surface intersected at hrec.p and all sampled objects/lights
      
      //Generates a scatter direction (with origin hrec.p) from the mixture 
      //and saves surface normal from light to use in pdf_value calculation
      //(along with the scatter direction)
      //Translates the world space point into object space point, generates ray assuring intersection, and then translates 
      //ray back into world space
      ray scattered = ray(hrec.p, p.generate(rng), r.time()); //scatters a ray from hit point to direction
      pdf_val = p.value(scattered.direction(), rng); //generates a pdf value based the intersection point and the mixture pdf
      return(emitted + srec.attenuation *
             hrec.mat_ptr->scattering_pdf(r, hrec, scattered) *
             color(scattered, world,
                  hlist, depth + 1, rng, background_texture) / pdf_val);
    } else {
      return(emitted);
    }
  } else {
    return(vec3(0,0,0));
    // vec3 unit_direction = unit_vector(r.direction());
    // float phi = atan2(unit_direction.x(),unit_direction.z());
    // float u = 0.5f + phi / (2*M_PI);
    // float v = 0.5f * (1.0f + unit_direction.y());
    // return(background_texture->value(u, v, unit_direction));
  }
}

vec3 color_amb(const ray& r, hitable *world, hitable *hlist, int depth,
           const vec3& backgroundhigh, const vec3& backgroundlow, random_gen& rng) {
  hit_record hrec;
  if(world->hit(r, 0.001, FLT_MAX, hrec, rng)) {
    scatter_record srec;
    vec3 emitted = hrec.mat_ptr->emitted(r, hrec, hrec.u, hrec.v,hrec.p);
    float pdf_val;
    if(depth < 50 && hrec.mat_ptr->scatter(r, hrec, srec, rng)) {
      if(srec.is_specular) {
        return(srec.attenuation * 
               color_amb(srec.specular_ray, world, hlist, depth + 1, 
                         backgroundhigh,backgroundlow, rng));
      }
      hitable_pdf p_imp(hlist, hrec.p);
      mixture_pdf p(&p_imp, srec.pdf_ptr);
      ray scattered = ray(hrec.p, p.generate(rng), r.time());
      pdf_val = p.value(scattered.direction(), rng);
      return(emitted + srec.attenuation * 
             hrec.mat_ptr->scattering_pdf(r, hrec, scattered) *  
             color_amb(scattered, world, hlist, depth + 1, 
                       backgroundhigh,backgroundlow, rng) / pdf_val);
    } else {
      vec3 unit_direction = unit_vector(r.direction());
      float t = 0.5f * (unit_direction.y() + 1.0f);
      return(emitted + (1.0f - t) * backgroundlow + t * backgroundhigh);
    }
  } else {
    vec3 unit_direction = unit_vector(r.direction());
    float t = 0.5f * (unit_direction.y() + 1.0);
    return (1.0 - t) * backgroundlow + t * backgroundhigh;
  }
}

vec3 color_uniform(const ray& r, hitable *world, int depth, random_gen& rng, texture* background_texture) {
  hit_record hrec;
  if(world->hit(r, 0.001, FLT_MAX, hrec, rng)) {
    scatter_record srec;
    vec3 emitted = hrec.mat_ptr->emitted(r, hrec, hrec.u, hrec.v,hrec.p);
    float pdf_val;
    if(depth < 50 && hrec.mat_ptr->scatter(r, hrec, srec, rng)) {
      if(srec.is_specular) {
        return(srec.attenuation * color_uniform(srec.specular_ray, world, depth + 1, rng, background_texture));
      }
      cosine_pdf p(hrec.normal);
      ray scattered = ray(hrec.p, p.generate(rng), r.time());
      pdf_val = p.value(scattered.direction(), rng);
      return(emitted + srec.attenuation * hrec.mat_ptr->scattering_pdf(r, hrec, scattered) *  
             color_uniform(scattered, world, depth + 1, rng, background_texture) / pdf_val);
    } else {
      return(emitted);
    }
  } else {
    vec3 unit_direction = unit_vector(r.direction());
    float phi = atan2(unit_direction.x(),unit_direction.z());
    float u = 0.5 + phi / (2*M_PI);
    float v = 0.5 * (1.0 + unit_direction.y());
    return(background_texture->value(u, v, unit_direction));
  }
}

vec3 color_amb_uniform(const ray& r, hitable *world, int depth,
               const vec3& backgroundhigh, const vec3& backgroundlow, random_gen& rng) {
  hit_record hrec;
  if(world->hit(r, 0.001, FLT_MAX, hrec, rng)) {
    scatter_record srec;

    vec3 emitted = hrec.mat_ptr->emitted(r, hrec, hrec.u, hrec.v,hrec.p);
    float pdf_val;
    if(depth < 50 && hrec.mat_ptr->scatter(r, hrec, srec, rng)) {
      if(srec.is_specular) {
        return(srec.attenuation * 
               color_amb_uniform(srec.specular_ray, world, depth + 1, 
                                 backgroundhigh,backgroundlow, rng));
      }
      cosine_pdf p(hrec.normal);
      ray scattered = ray(hrec.p, p.generate(rng), r.time());
      pdf_val = p.value(scattered.direction(), rng);
      return(emitted + srec.attenuation * 
             hrec.mat_ptr->scattering_pdf(r, hrec, scattered) *  
             color_amb_uniform(scattered, world, depth + 1, 
                               backgroundhigh,backgroundlow, rng) / pdf_val);
    } else {
      vec3 unit_direction = unit_vector(r.direction());
      float t = 0.5 * (unit_direction.y() + 1.0);
      return(emitted+(1.0 - t) * backgroundlow + t * backgroundhigh);
    }
  } else {
    vec3 unit_direction = unit_vector(r.direction());
    float t = 0.5 * (unit_direction.y() + 1.0);
    return (1.0 - t) * backgroundlow + t * backgroundhigh;
  }
}

#ifdef DEBUGBVH
float debug_bvh(const ray& r, hitable *world, random_gen rng) {
  hit_record hrec;
  hrec.bvh_nodes = 0;
  world->hit(r, 0.00001, FLT_MAX, hrec, rng);
  return(hrec.bvh_nodes);
}
#endif


// [[Rcpp::export]]
List render_scene_rcpp(int nx, int ny, int ns, float fov, bool ambient_light,
                      NumericVector lookfromvec, NumericVector lookatvec, 
                      float aperture, NumericVector camera_up,
                      IntegerVector type, 
                      NumericVector radius, IntegerVector shape,
                      NumericVector x, NumericVector y, NumericVector z,
                      List properties, List velocity, LogicalVector moving,
                      int n,
                      NumericVector& bghigh, NumericVector& bglow,
                      float shutteropen, float shutterclose,
                      LogicalVector ischeckered, List checkercolors, 
                      NumericVector noise, LogicalVector isnoise,
                      NumericVector& noisephase, NumericVector& noiseintensity, List noisecolorlist,
                      List& angle,
                      LogicalVector& isimage, CharacterVector& filelocation,
                      NumericVector& lightintensity,
                      LogicalVector& isflipped, float focus_distance,
                      LogicalVector& isvolume, NumericVector& voldensity,
                      bool parallel, LogicalVector& implicit_sample, List& order_rotation_list,
                      float clampval,
                      LogicalVector& isgrouped, List& group_pivot, List& group_translate,
                      List& group_angle, List& group_order_rotation, List& group_scale,
                      LogicalVector& tri_normal_bools, LogicalVector& is_tri_color, List& tri_color_vert,
                      CharacterVector& fileinfo, CharacterVector& filebasedir, int toneval,
                      bool progress_bar, int numbercores, int debugval, 
                      bool hasbackground, CharacterVector& background, List& scale_list,
<<<<<<< HEAD
                      NumericVector ortho_dimensions, NumericVector sigmavec, List glossyinfo) {
=======
                      NumericVector ortho_dimensions, NumericVector sigmavec,
                      float rotate_env) {
>>>>>>> ece697f7
  NumericMatrix routput(nx,ny);
  NumericMatrix goutput(nx,ny);
  NumericMatrix boutput(nx,ny);
  vec3 lookfrom(lookfromvec[0],lookfromvec[1],lookfromvec[2]);
  vec3 lookat(lookatvec[0],lookatvec[1],lookatvec[2]);
  vec3 backgroundhigh(bghigh[0],bghigh[1],bghigh[2]);
  vec3 backgroundlow(bglow[0],bglow[1],bglow[2]);
  float dist_to_focus = focus_distance;
  GetRNGstate();
  random_gen rng(unif_rand() * std::pow(2,32));
  camera cam(lookfrom, lookat, vec3(camera_up(0),camera_up(1),camera_up(2)), fov, float(nx)/float(ny), 
             aperture, dist_to_focus,
             shutteropen, shutterclose, rng);
  ortho_camera ocam(lookfrom, lookat, vec3(camera_up(0),camera_up(1),camera_up(2)),
                    ortho_dimensions(0), ortho_dimensions(1),
                    shutteropen, shutterclose, rng);
  int nx1, ny1, nn1;
  hitable *worldbvh = build_scene(type, radius, shape, x, y, z, 
                                properties, velocity, moving,
                                n,shutteropen,shutterclose,
                                ischeckered, checkercolors, 
                                noise, isnoise,noisephase,noiseintensity, noisecolorlist,
                                angle, 
                                isimage, filelocation,
                                lightintensity, isflipped,
                                isvolume, voldensity, order_rotation_list, 
                                isgrouped, group_pivot, group_translate,
                                group_angle, group_order_rotation, group_scale,
                                tri_normal_bools, is_tri_color, tri_color_vert, 
                                fileinfo, filebasedir, 
                                scale_list, sigmavec, rng);
  //Calculate world bounds
  aabb bounding_box_world;
  worldbvh->bounding_box(0,0,bounding_box_world);
  Float world_radius = bounding_box_world.diagonal.length()/2 ;
  vec3 world_center  = bounding_box_world.centroid;
  world_radius = world_radius > (lookfrom - world_center).length() ? world_radius : (lookfrom - world_center).length()*2;
  
  if(fov == 0) {
    Float ortho_diag = sqrt(pow(ortho_dimensions(0),2) + pow(ortho_dimensions(1),2));
    world_radius += ortho_diag;
  }
  //Initialize background
  texture *background_texture = nullptr;
  material *background_material = nullptr;
  hitable *background_sphere = nullptr;
  if(hasbackground) {
    Float *background_texture_data;
    background_texture_data = stbi_loadf(background[0], &nx1, &ny1, &nn1, 0);
    background_texture = new image_texture(background_texture_data, nx1, ny1, nn1);
    background_material = new diffuse_light(background_texture);
    background_sphere = new InfiniteAreaLight(nx1, ny1, world_radius*2, world_center,
                                              background_texture, background_material);
    if(rotate_env != 0) {
      background_sphere = new rotate_y(background_sphere, rotate_env);
    }
  } else {
    background_texture = new constant_texture(vec3(0,0,0));
    background_material = new lambertian(background_texture);
    background_sphere = new sphere(world_center, world_radius, background_material);
  }
<<<<<<< HEAD
  hitable *world = build_scene(type, radius, shape, x, y, z, 
                                  properties, velocity, moving,
                                  n,shutteropen,shutterclose,
                                  ischeckered, checkercolors, 
                                  noise, isnoise,noisephase,noiseintensity, noisecolorlist,
                                  angle, 
                                  isimage, filelocation,
                                  islight, lightintensity,
                                  isflipped,
                                  isvolume, voldensity, order_rotation_list, 
                                  isgrouped, group_pivot, group_translate,
                                  group_angle, group_order_rotation, group_scale,
                                  tri_normal_bools, is_tri_color, tri_color_vert, 
                                  fileinfo, filebasedir, 
                                  scale_list, sigmavec, glossyinfo, rng);
=======
  hitable *world_full[2];
  world_full[0] = worldbvh;
  world_full[1] = background_sphere;
  int nval = hasbackground ? 2 : 1;
  hitable_list world(world_full, nval);
>>>>>>> ece697f7
  int numbertosample = 0;
  for(int i = 0; i < implicit_sample.size(); i++) {
    if(implicit_sample(i)) {
      numbertosample++;
    }
  }
  if(hasbackground) {
    numbertosample++;
  }
  
  std::vector<hitable* > implicit_sample_vector(numbertosample);
  int counter = 0;
  for(int i = 0; i < n; i++)  {
    if(implicit_sample(i)) {
      implicit_sample_vector[counter] = build_imp_sample(type, radius, shape, x, y, z,
                               properties, velocity,
                               n, shutteropen, shutterclose,
                               angle, i, order_rotation_list,
                               isgrouped, group_pivot, group_translate,
                               group_angle, group_order_rotation, group_scale,
                               fileinfo, filebasedir, scale_list, rng);
      counter++;
    }
  }
  if(hasbackground) {
    implicit_sample_vector[counter] = background_sphere;
  }
  

  hitable_list hlist;
  if(!implicit_sample_vector.empty()) {
    hlist = hitable_list(&implicit_sample_vector[0], numbertosample);
  } else {
    numbertosample = 0;
  }

  RProgress::RProgress pb("Raytracing [:bar] ETA: :eta");
  
  if(progress_bar) {
    pb.set_total(ny);
  }
  if(debugval == 1) {
#ifdef DEBUGBVH

    Float bvh_intersections = 0.0;
    Float max_intersections = 0.0;
    for(int j = ny - 1; j >= 0; j--) {
      for(int i = 0; i < nx; i++) {
        Float u = Float(i + rng.unif_rand()) / Float(nx);
        Float v = Float(j + rng.unif_rand()) / Float(ny);
        ray r;
        if(fov != 0) {
          r = cam.get_ray(u,v);
        } else {
          r = ocam.get_ray(u,v);
        }
        bvh_intersections = 0.0;
        bvh_intersections = debug_bvh(r, world, rng);
        routput(i,j) = bvh_intersections;
        goutput(i,j) = bvh_intersections;
        boutput(i,j) = bvh_intersections;
        max_intersections = bvh_intersections > max_intersections ? bvh_intersections : max_intersections;
      }
    }
    for(int j = ny - 1; j >= 0; j--) {
      for(int i = 0; i < nx; i++) {
      routput(i,j) = routput(i,j) / max_intersections;
      goutput(i,j) = goutput(i,j) / max_intersections;
      boutput(i,j) = boutput(i,j) / max_intersections;
      }
    }
#endif
  } else {
    if(!parallel) {
      for(int j = ny - 1; j >= 0; j--) {
        Rcpp::checkUserInterrupt();
        if(progress_bar) {
          pb.tick();
        }
        for(int i = 0; i < nx; i++) {
          vec3 col(0,0,0);
          for(int s = 0; s < ns; s++) {
            Float u = Float(i + rng.unif_rand()) / Float(nx);
            Float v = Float(j + rng.unif_rand()) / Float(ny);
            ray r;
            if(fov != 0) {
              r = cam.get_ray(u,v);
            } else {
              r = ocam.get_ray(u,v);
            }
            if(numbertosample) {
              if(ambient_light) {
                col += clamp(de_nan(color_amb(r, &world, &hlist, 0, 
                                              backgroundhigh, backgroundlow, rng)),0,clampval);
              } else {
                col += clamp(de_nan(color(r, &world, &hlist, 0, rng, background_texture)),0,clampval);
              }
            } else {
              if(ambient_light) {
                col += clamp(de_nan(color_amb_uniform(r, &world, 0, 
                                                      backgroundhigh, backgroundlow, rng)),0,clampval);
              } else {
                col += clamp(de_nan(color_uniform(r, &world, 0, rng, background_texture)),0,clampval);
              }
            }
          }
          col /= Float(ns);
          if(toneval == 1) {
            routput(i,j) = std::pow(col[0],1.0f/2.2f);
            goutput(i,j) = std::pow(col[1],1.0f/2.2f);
            boutput(i,j) = std::pow(col[2],1.0f/2.2f);
          } else if (toneval == 2) {
            float avg = (col[0]+col[1]+col[2])/3.0f;
            routput(i,j) = reinhard(col[0],avg);
            goutput(i,j) = reinhard(col[1],avg);
            boutput(i,j) = reinhard(col[2],avg);
          } else if (toneval == 3) {
            routput(i,j) = hable(col[0]);
            goutput(i,j) = hable(col[1]);
            boutput(i,j) = hable(col[2]);
          } else {
            routput(i,j) = hbd(col[0]);
            goutput(i,j) = hbd(col[1]);
            boutput(i,j) = hbd(col[2]);
          }
        }
      }
    } else {
      std::vector<unsigned int> seeds(ny);
      for(int i = 0; i < ny; i++) {
        seeds[i] = unif_rand() * std::pow(2,32);
      }
      RcppThread::ThreadPool pool(numbercores);
      auto worker = [&routput, &goutput, &boutput,
                     ambient_light, nx, ny, ns, seeds, fov,
                     &cam, &ocam, backgroundhigh, backgroundlow, &world, &hlist,
                     numbertosample, clampval, toneval, progress_bar, numbercores, background_texture] (int j) {
      // auto worker = [nx, ns] (int j) {
        if(progress_bar && j % numbercores == 0) {
          RcppThread::Rcout << "Progress (" << numbercores << " cores): ";
          RcppThread::Rcout << (int)((1-(double)j/double(ny)) * 100) << "%\r";
        }
        random_gen rng(seeds[j]);
        for(int i = 0; i < nx; i++) {
          vec3 col(0,0,0);
          for(int s = 0; s < ns; s++) {
            Float u = Float(i + rng.unif_rand()) / Float(nx);
            Float v = Float(j + rng.unif_rand()) / Float(ny);
            ray r;
            if(fov != 0) {
              r = cam.get_ray(u,v);
            } else {
              r = ocam.get_ray(u,v);
            }
            if(numbertosample) {
              if(ambient_light) {
                col += clamp(de_nan(color_amb(r, &world, &hlist, 0,
                                              backgroundhigh, backgroundlow, rng)),0,clampval);
              } else {
                col += clamp(de_nan(color(r, &world, &hlist, 0, rng, background_texture)),0,clampval);
              }
            } else {
              if(ambient_light) {
                col += clamp(de_nan(color_amb_uniform(r, &world, 0, backgroundhigh, backgroundlow, rng)),0,clampval);
              } else {
                col += clamp(de_nan(color_uniform(r, &world, 0, rng, background_texture)),0,clampval);
              }
            }
          }
          col /= Float(ns);
          if(toneval == 1) {
            routput(i,j) = std::pow(col[0],1.0f/2.2f);
            goutput(i,j) = std::pow(col[1],1.0f/2.2f);
            boutput(i,j) = std::pow(col[2],1.0f/2.2f);
          } else if (toneval == 2) {
            float max = (col[0]+col[1]+col[2])/3.0f;
            routput(i,j) = reinhard(col[0],max);
            goutput(i,j) = reinhard(col[1],max);
            boutput(i,j) = reinhard(col[2],max);
          } else if (toneval == 3) {
            routput(i,j) = hable(col[0]);
            goutput(i,j) = hable(col[1]);
            boutput(i,j) = hable(col[2]);
          } else {
            routput(i,j) = hbd(col[0]);
            goutput(i,j) = hbd(col[1]);
            boutput(i,j) = hbd(col[2]);
          }
        }
      };
      for(int j = ny - 1; j >= 0; j--) {
        pool.push(worker,j);
      }
      pool.join();
    }
  }
  PutRNGstate();
  return(List::create(_["r"] = routput, _["g"] = goutput, _["b"] = boutput));
}
<|MERGE_RESOLUTION|>--- conflicted
+++ resolved
@@ -200,12 +200,8 @@
                       CharacterVector& fileinfo, CharacterVector& filebasedir, int toneval,
                       bool progress_bar, int numbercores, int debugval, 
                       bool hasbackground, CharacterVector& background, List& scale_list,
-<<<<<<< HEAD
-                      NumericVector ortho_dimensions, NumericVector sigmavec, List glossyinfo) {
-=======
                       NumericVector ortho_dimensions, NumericVector sigmavec,
-                      float rotate_env) {
->>>>>>> ece697f7
+                      float rotate_env, List glossyinfo) {
   NumericMatrix routput(nx,ny);
   NumericMatrix goutput(nx,ny);
   NumericMatrix boutput(nx,ny);
@@ -236,7 +232,7 @@
                                 group_angle, group_order_rotation, group_scale,
                                 tri_normal_bools, is_tri_color, tri_color_vert, 
                                 fileinfo, filebasedir, 
-                                scale_list, sigmavec, rng);
+                                scale_list, sigmavec, glossyinfo, rng);
   //Calculate world bounds
   aabb bounding_box_world;
   worldbvh->bounding_box(0,0,bounding_box_world);
@@ -267,29 +263,13 @@
     background_material = new lambertian(background_texture);
     background_sphere = new sphere(world_center, world_radius, background_material);
   }
-<<<<<<< HEAD
-  hitable *world = build_scene(type, radius, shape, x, y, z, 
-                                  properties, velocity, moving,
-                                  n,shutteropen,shutterclose,
-                                  ischeckered, checkercolors, 
-                                  noise, isnoise,noisephase,noiseintensity, noisecolorlist,
-                                  angle, 
-                                  isimage, filelocation,
-                                  islight, lightintensity,
-                                  isflipped,
-                                  isvolume, voldensity, order_rotation_list, 
-                                  isgrouped, group_pivot, group_translate,
-                                  group_angle, group_order_rotation, group_scale,
-                                  tri_normal_bools, is_tri_color, tri_color_vert, 
-                                  fileinfo, filebasedir, 
-                                  scale_list, sigmavec, glossyinfo, rng);
-=======
+
   hitable *world_full[2];
   world_full[0] = worldbvh;
   world_full[1] = background_sphere;
   int nval = hasbackground ? 2 : 1;
   hitable_list world(world_full, nval);
->>>>>>> ece697f7
+  
   int numbertosample = 0;
   for(int i = 0; i < implicit_sample.size(); i++) {
     if(implicit_sample(i)) {
