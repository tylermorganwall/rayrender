--- conflicted
+++ resolved
@@ -124,13 +124,8 @@
                  properties = list(info), checkercolor=list(c(checkercolor,checkerperiod)), 
                  gradient_color = list(gradient_color), gradient_transpose = gradient_transpose,
                  noise=noise, noisephase = noisephase, noiseintensity = noiseintensity, noisecolor = list(noisecolor),
-<<<<<<< HEAD
-                 image = list(image_array), lightintensity = NA,
-                 fog=fog, fogdensity=fogdensity,implicit_sample = importance_sample, sigma = sigma, glossyinfo = list(NA))
-=======
                  image = list(image_texture), alphaimage = list(alpha_texture), lightintensity = NA,
-                 fog=fog, fogdensity=fogdensity,implicit_sample = importance_sample, sigma = sigma))
->>>>>>> 0a317b0c
+                 fog=fog, fogdensity=fogdensity,implicit_sample = importance_sample, sigma = sigma, glossyinfo = list(NA)))
 }
 
 #' Metallic Material
@@ -181,20 +176,13 @@
   }
   new_tibble_row(list(type = "metal", 
                  properties = list(c(color,fuzz)), 
-<<<<<<< HEAD
-                 checkercolor=list(NA), noise=0, noisephase = 0, noiseintensity = 0, noisecolor = list(c(0,0,0)),
-                 lightinfo = list(NA),
-                 image = list(NA), lightintensity = NA,fog=FALSE,fogdensity=0.01,
-                 implicit_sample = importance_sample, sigma = 0, glossyinfo = list(NA))
-=======
                  checkercolor=list(NA), 
                  gradient_color = list(NA), gradient_transpose = FALSE,
                  noise=0, noisephase = 0, noiseintensity = 0, noisecolor = list(c(0,0,0)),
                  lightinfo = list(NA), 
                  image = list(NA), alphaimage = list(alpha_texture), 
                  lightintensity = NA,fog=FALSE,fogdensity=0.01,
-                 implicit_sample = importance_sample, sigma = 0))
->>>>>>> 0a317b0c
+                 implicit_sample = importance_sample, sigma = 0, glossyinfo = list(NA)))
 }
 
 #' Dielectric (glass) Material
@@ -292,12 +280,13 @@
 dielectric = function(color="white", refraction = 1.5,  attenuation = c(0,0,0), 
                       priority = 0, importance_sample = FALSE) {
   color = convert_color(color)
-<<<<<<< HEAD
-  tibble::tibble(type = "dielectric", 
-                 properties = list(c(color,refraction)), 
-                 checkercolor=list(NA), noise=0, noisephase = 0, noiseintensity = 0, noisecolor = list(c(0,0,0)),
-                 image = list(NA), lightintensity = NA, 
-                 fog=FALSE, fogdensity=NA, implicit_sample = importance_sample, sigma = 0,  glossyinfo = list(NA))
+  new_tibble_row(list(type = "dielectric", 
+                      properties = list(c(color, refraction, attenuation, priority)), 
+                      checkercolor=list(NA), 
+                      gradient_color = list(NA), gradient_transpose = FALSE,
+                      noise=0, noisephase = 0, noiseintensity = 0, noisecolor = list(c(0,0,0)),
+                      image = list(NA), alphaimage = list(NA), lightintensity = NA, 
+                      fog=FALSE, fogdensity=NA, implicit_sample = importance_sample, sigma = 0, glossyinfo = list(NA)))
 }
 
 #' Microfacet Material
@@ -330,20 +319,11 @@
   }
   color = convert_color(color)
   glossyinfo = list(c(microtype, reflection, alphax, alphay));
-  tibble::tibble(type = "microfacet", 
+  new_tibble_row(list(type = "microfacet", 
                  properties = list(c(color)), 
                  checkercolor=list(NA), noise=0, noisephase = 0, noiseintensity = 0, noisecolor = list(c(0,0,0)),
                  image = list(NA), lightintensity = NA, 
-                 fog=FALSE, fogdensity=NA, implicit_sample = importance_sample, sigma = 0, glossyinfo = glossyinfo)
-=======
-  new_tibble_row(list(type = "dielectric", 
-                 properties = list(c(color, refraction, attenuation, priority)), 
-                 checkercolor=list(NA), 
-                 gradient_color = list(NA), gradient_transpose = FALSE,
-                 noise=0, noisephase = 0, noiseintensity = 0, noisecolor = list(c(0,0,0)),
-                 image = list(NA), alphaimage = list(NA), lightintensity = NA, 
-                 fog=FALSE, fogdensity=NA, implicit_sample = importance_sample, sigma = 0))
->>>>>>> 0a317b0c
+                 fog=FALSE, fogdensity=NA, implicit_sample = importance_sample, sigma = 0, glossyinfo = glossyinfo))
 }
 
 #' Light Material
@@ -380,21 +360,12 @@
 #' }
 light = function(color = "#ffffff", intensity = 10, importance_sample = TRUE) {
   info = convert_color(color)
-<<<<<<< HEAD
-  tibble::tibble(type = "light", 
-                 properties = list(info), checkercolor=list(NA), noise=0, noisephase = 0, 
-                 noiseintensity = 0, noisecolor = list(c(0,0,0)),
-                 image = list(NA), lightintensity = intensity,
-                 fog=FALSE, fogdensity=0.01, implicit_sample = importance_sample, sigma = 0, 
-                 glossyinfo = list(NA))
-=======
   new_tibble_row(list(type = "light", 
                  properties = list(info), checkercolor=list(NA), 
                  gradient_color = list(NA), gradient_transpose = FALSE,
                  noise=0, noisephase = 0, noiseintensity = 0, noisecolor = list(c(0,0,0)),
                  image = list(NA), alphaimage = list(NA), lightintensity = intensity,
-                 fog=FALSE, fogdensity=0.01, implicit_sample = importance_sample, sigma = 0))
->>>>>>> 0a317b0c
+                 fog=FALSE, fogdensity=0.01, implicit_sample = importance_sample, sigma = 0, glossyinfo = list(NA)))
 }
 
 #' Glossy Material
